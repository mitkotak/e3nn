name: Upload Python Package

on:
  release:
    types: [created]

jobs:
  deploy:
    runs-on: ubuntu-latest
    steps:
    - uses: actions/checkout@v3
    - name: Set up Python
      uses: actions/setup-python@v4
      with:
<<<<<<< HEAD
        python-version: '3.x'
    - name: Install Hatch
      run: pip install hatch
    - name: Build and publish
      env:
        HATCH_INDEX_USER: __token__
        HATCH_INDEX_AUTH: ${{ secrets.PYPI_PASSWORD }}
=======
        python-version: '3.11'
    - name: Install dependencies
      run: |
        python -m pip install --upgrade pip
        pip install setuptools wheel twine build
    - name: Build and publish
      env:
        TWINE_USERNAME: __token__
        TWINE_PASSWORD: ${{ secrets.PYPI_PASSWORD_V2 }}
        GITHUB_TOKEN: ${{ secrets.GITHUB_TOKEN }}
>>>>>>> 6d8c851c
      run: |
        hatch build
        hatch publish<|MERGE_RESOLUTION|>--- conflicted
+++ resolved
@@ -12,26 +12,13 @@
     - name: Set up Python
       uses: actions/setup-python@v4
       with:
-<<<<<<< HEAD
-        python-version: '3.x'
+        python-version: '3.11'
     - name: Install Hatch
       run: pip install hatch
     - name: Build and publish
       env:
         HATCH_INDEX_USER: __token__
         HATCH_INDEX_AUTH: ${{ secrets.PYPI_PASSWORD }}
-=======
-        python-version: '3.11'
-    - name: Install dependencies
-      run: |
-        python -m pip install --upgrade pip
-        pip install setuptools wheel twine build
-    - name: Build and publish
-      env:
-        TWINE_USERNAME: __token__
-        TWINE_PASSWORD: ${{ secrets.PYPI_PASSWORD_V2 }}
-        GITHUB_TOKEN: ${{ secrets.GITHUB_TOKEN }}
->>>>>>> 6d8c851c
       run: |
         hatch build
         hatch publish